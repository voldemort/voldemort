--- conflicted
+++ resolved
@@ -132,11 +132,7 @@
 
     @Override
     public void run() {
-<<<<<<< HEAD
-        logger.info("Starting  " + serverName + " on port " + port);
-=======
         logger.info("Starting voldemort socket server (" + serverName + ") on port " + port);
->>>>>>> f1e5ec71
         try {
             serverSocket = new ServerSocket();
             serverSocket.bind(new InetSocketAddress(port));
