--- conflicted
+++ resolved
@@ -269,55 +269,6 @@
                                                                                                             .setStatus("started");
 
         try {
-<<<<<<< HEAD
-            asyncService.submitOperation(requestId, new AsyncOperation(requestId,
-                                                                       "Fetch and Update") {
-
-                private final AtomicBoolean running = new AtomicBoolean(true);
-
-                @Override
-                public void stop() {
-                    running.set(false);
-                }
-
-                @Override
-                public void operate() {
-                    AdminClient adminClient = RebalanceUtils.createTempAdminClient(voldemortConfig,
-                                                                                   metadataStore.getCluster(),
-                                                                                   4,
-                                                                                   2);
-                    try {
-                        StorageEngine<ByteArray, byte[], byte[]> storageEngine = getStorageEngine(storeRepository,
-                                                                                                  storeName);
-                        Iterator<Pair<ByteArray, Versioned<byte[]>>> entriesIterator = adminClient.fetchEntries(nodeId,
-                                                                                                                storeName,
-                                                                                                                partitions,
-                                                                                                                filter);
-                        updateStatus("Initated fetchPartitionEntries");
-                        EventThrottler throttler = new EventThrottler(voldemortConfig.getStreamMaxWriteBytesPerSec());
-                        for(long i = 0; running.get() && entriesIterator.hasNext(); i++) {
-                            Pair<ByteArray, Versioned<byte[]>> entry = entriesIterator.next();
-
-                            ByteArray key = entry.getFirst();
-                            Versioned<byte[]> value = entry.getSecond();
-                            try {
-                                storageEngine.put(key, value, null);
-                            } catch(ObsoleteVersionException e) {
-                                // log and ignore
-                                logger.debug("migratePartition threw ObsoleteVersionException, Ignoring.");
-                            }
-
-                            throttler.maybeThrottle(key.length() + valueSize(value));
-                            if((i % 1000) == 0) {
-                                updateStatus(i + " entries processed");
-                            }
-                        }
-                    } finally {
-                        adminClient.stop();
-                    }
-                }
-            });
-=======
             asyncService.submitOperation(requestId,
                                         new AsyncOperation(requestId, "Fetch and Update") {
 
@@ -368,7 +319,6 @@
                                                 }
                                             }
                                         });
->>>>>>> eb5dcb6e
 
         } catch(VoldemortException e) {
             response.setError(ProtoUtils.encodeError(errorCodeMapper, e));
@@ -405,8 +355,8 @@
         try {
             String storeName = request.getStore();
             List<Integer> partitions = request.getPartitionsList();
-            StorageEngine<ByteArray, byte[], byte[]> storageEngine = getStorageEngine(storeRepository,
-                                                                                      storeName);
+            StorageEngine<ByteArray, byte[]> storageEngine = getStorageEngine(storeRepository,
+                                                                              storeName);
             VoldemortFilter filter = (request.hasFilter()) ? getFilterFromRequest(request.getFilter(),
                                                                                   voldemortConfig,
                                                                                   networkClassLoader)
@@ -423,7 +373,9 @@
                 ByteArray key = entry.getFirst();
                 Versioned<byte[]> value = entry.getSecond();
                 throttler.maybeThrottle(key.length() + valueSize(value));
-                if(checkKeyBelongsToDeletePartition(key.get(), partitions, routingStrategy)
+                if(checkKeyBelongsToDeletePartition(key.get(),
+                                                    partitions,
+                                                    routingStrategy)
                    && filter.accept(key, value)) {
                     if(storageEngine.delete(key, value.getVersion()))
                         deleteSuccess++;
@@ -448,11 +400,11 @@
         try {
             ByteArray key = ProtoUtils.decodeBytes(request.getKey());
             String keyString = ByteUtils.getString(key.get(), "UTF-8");
+
             if(MetadataStore.METADATA_KEYS.contains(keyString)) {
                 Versioned<byte[]> versionedValue = ProtoUtils.decodeVersioned(request.getVersioned());
                 metadataStore.put(new ByteArray(ByteUtils.getBytes(keyString, "UTF-8")),
-                                  versionedValue,
-                                  null);
+                                  versionedValue);
             }
         } catch(VoldemortException e) {
             response.setError(ProtoUtils.encodeError(errorCodeMapper, e));
@@ -469,7 +421,7 @@
             ByteArray key = ProtoUtils.decodeBytes(request.getKey());
             String keyString = ByteUtils.getString(key.get(), "UTF-8");
             if(MetadataStore.METADATA_KEYS.contains(keyString)) {
-                List<Versioned<byte[]>> versionedList = metadataStore.get(key, null);
+                List<Versioned<byte[]>> versionedList = metadataStore.get(key);
                 int size = (versionedList.size() > 0) ? 1 : 0;
 
                 if(size > 0) {
@@ -492,8 +444,8 @@
         VAdminProto.TruncateEntriesResponse.Builder response = VAdminProto.TruncateEntriesResponse.newBuilder();
         try {
             String storeName = request.getStore();
-            StorageEngine<ByteArray, byte[], byte[]> storageEngine = getStorageEngine(storeRepository,
-                                                                                      storeName);
+            StorageEngine<ByteArray, byte[]> storageEngine = getStorageEngine(storeRepository,
+                                                                              storeName);
 
             storageEngine.truncate();
         } catch(VoldemortException e) {
@@ -523,10 +475,8 @@
             StoreDefinition def = mapper.readStore(new StringReader(request.getStoreDefinition()));
 
             synchronized(lock) {
-                // only allow a single store to be created at a time. We'll see
-                // concurrent errors when writing the
-                // stores.xml file out otherwise. (see
-                // ConfigurationStorageEngine.put for details)
+                // only allow a single store to be created at a time. We'll see concurrent errors when writing the
+                // stores.xml file out otherwise. (see ConfigurationStorageEngine.put for details)
 
                 if(!storeRepository.hasLocalStore(def.getName())) {
                     // open the store
@@ -535,7 +485,7 @@
                     // update stores list in metadata store (this also has the
                     // effect of updating the stores.xml file)
                     List<StoreDefinition> currentStoreDefs;
-                    List<Versioned<byte[]>> v = metadataStore.get(MetadataStore.STORES_KEY, null);
+                    List<Versioned<byte[]>> v = metadataStore.get(MetadataStore.STORES_KEY);
 
                     if(((v.size() > 0) ? 1 : 0) > 0) {
                         Versioned<byte[]> currentValue = v.get(0);
@@ -637,9 +587,9 @@
         return value.getValue().length + ((VectorClock) value.getVersion()).sizeInBytes() + 1;
     }
 
-    static StorageEngine<ByteArray, byte[], byte[]> getStorageEngine(StoreRepository storeRepository,
-                                                                     String storeName) {
-        StorageEngine<ByteArray, byte[], byte[]> storageEngine = storeRepository.getStorageEngine(storeName);
+    static StorageEngine<ByteArray, byte[]> getStorageEngine(StoreRepository storeRepository,
+                                                             String storeName) {
+        StorageEngine<ByteArray, byte[]> storageEngine = storeRepository.getStorageEngine(storeName);
 
         if(storageEngine == null) {
             throw new VoldemortException("No store named '" + storeName + "'.");
