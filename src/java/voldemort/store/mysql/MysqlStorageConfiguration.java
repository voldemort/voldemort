/*
 * Copyright 2008-2009 LinkedIn, Inc
 * 
 * Licensed under the Apache License, Version 2.0 (the "License"); you may not
 * use this file except in compliance with the License. You may obtain a copy of
 * the License at
 * 
 * http://www.apache.org/licenses/LICENSE-2.0
 * 
 * Unless required by applicable law or agreed to in writing, software
 * distributed under the License is distributed on an "AS IS" BASIS, WITHOUT
 * WARRANTIES OR CONDITIONS OF ANY KIND, either express or implied. See the
 * License for the specific language governing permissions and limitations under
 * the License.
 */

package voldemort.store.mysql;

import java.sql.SQLException;

import org.apache.commons.dbcp.BasicDataSource;

import voldemort.VoldemortException;
import voldemort.server.VoldemortConfig;
import voldemort.store.StorageConfiguration;
import voldemort.store.StorageEngine;
import voldemort.store.StoreDefinition;
import voldemort.utils.ByteArray;

public class MysqlStorageConfiguration implements StorageConfiguration {

    public static final String TYPE_NAME = "mysql";

    private BasicDataSource dataSource;
    private final String valueType;

    public MysqlStorageConfiguration(VoldemortConfig config) {
        BasicDataSource ds = new BasicDataSource();
        ds.setUrl("jdbc:mysql://" + config.getMysqlHost() + ":" + config.getMysqlPort() + "/"
                  + config.getMysqlDatabaseName());
        ds.setUsername(config.getMysqlUsername());
        ds.setPassword(config.getMysqlPassword());
        ds.setDriverClassName("com.mysql.jdbc.Driver");
        ds.setValidationQuery("select 1");
        ds.setInitialSize(config.getMysqlDsInitialPoolSize());
        ds.setPoolPreparedStatements(config.isMysqlDsPoolPreparedStatements());
        ds.setMaxActive(config.getMysqlDsMaxActiveConnections());
        ds.setMinIdle(config.getMysqlDsMinIdleConnections());
        this.dataSource = ds;
        this.valueType = config.getMysqlValueType();
    }

<<<<<<< HEAD
    public StorageEngine<ByteArray, byte[], byte[]> getStore(String name) {
        return new MysqlStorageEngine(name, dataSource, valueType);
=======
    public StorageEngine<ByteArray, byte[], byte[]> getStore(StoreDefinition storeDef) {
        return new MysqlStorageEngine(storeDef.getName(), dataSource);
>>>>>>> 31bab1966660fbac44e5d9539eeb1a8290af51e4
    }

    public String getType() {
        return TYPE_NAME;
    }

    public void close() {
        try {
            this.dataSource.close();
        } catch(SQLException e) {
            throw new VoldemortException("Exception while closing connection pool.", e);
        }
    }

    public void update(StoreDefinition storeDef) {
        throw new VoldemortException("Storage config updates not permitted for "
                                     + this.getClass().getCanonicalName());
    }
}<|MERGE_RESOLUTION|>--- conflicted
+++ resolved
@@ -1,12 +1,12 @@
 /*
  * Copyright 2008-2009 LinkedIn, Inc
- * 
+ *
  * Licensed under the Apache License, Version 2.0 (the "License"); you may not
  * use this file except in compliance with the License. You may obtain a copy of
  * the License at
- * 
+ *
  * http://www.apache.org/licenses/LICENSE-2.0
- * 
+ *
  * Unless required by applicable law or agreed to in writing, software
  * distributed under the License is distributed on an "AS IS" BASIS, WITHOUT
  * WARRANTIES OR CONDITIONS OF ANY KIND, either express or implied. See the
@@ -50,13 +50,8 @@
         this.valueType = config.getMysqlValueType();
     }
 
-<<<<<<< HEAD
-    public StorageEngine<ByteArray, byte[], byte[]> getStore(String name) {
-        return new MysqlStorageEngine(name, dataSource, valueType);
-=======
     public StorageEngine<ByteArray, byte[], byte[]> getStore(StoreDefinition storeDef) {
         return new MysqlStorageEngine(storeDef.getName(), dataSource);
->>>>>>> 31bab1966660fbac44e5d9539eeb1a8290af51e4
     }
 
     public String getType() {
