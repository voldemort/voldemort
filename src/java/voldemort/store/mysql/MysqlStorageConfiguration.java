--- conflicted
+++ resolved
@@ -50,13 +50,8 @@
         this.valueType = config.getMysqlValueType();
     }
 
-<<<<<<< HEAD
-    public StorageEngine<ByteArray, byte[], byte[]> getStore(String name) {
-        return new MysqlStorageEngine(name, dataSource, valueType);
-=======
     public StorageEngine<ByteArray, byte[], byte[]> getStore(StoreDefinition storeDef) {
         return new MysqlStorageEngine(storeDef.getName(), dataSource);
->>>>>>> 5a021db8
     }
 
     public String getType() {
