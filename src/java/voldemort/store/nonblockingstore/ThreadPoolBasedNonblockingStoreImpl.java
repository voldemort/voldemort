--- conflicted
+++ resolved
@@ -48,35 +48,24 @@
     }
 
     public void submitGetAllRequest(final Iterable<ByteArray> keys,
-<<<<<<< HEAD
                                     final Map<ByteArray, byte[]> transforms,
-                                    final NonblockingStoreCallback callback) {
-=======
                                     final NonblockingStoreCallback callback,
                                     long timeoutMs) {
->>>>>>> 6efd96c5
         submit(new StoreRequest<Map<ByteArray, List<Versioned<byte[]>>>>() {
 
             public Map<ByteArray, List<Versioned<byte[]>>> request(Store<ByteArray, byte[], byte[]> store) {
                 return innerStore.getAll(keys, transforms);
             }
-
-<<<<<<< HEAD
         },
-               callback);
+               callback,
+               timeoutMs,
+               "get all");
     }
 
     public void submitGetRequest(final ByteArray key,
                                  final byte[] transforms,
-                                 NonblockingStoreCallback callback) {
-=======
-        }, callback, timeoutMs, "get all");
-    }
-
-    public void submitGetRequest(final ByteArray key,
                                  NonblockingStoreCallback callback,
                                  long timeoutMs) {
->>>>>>> 6efd96c5
         submit(new StoreRequest<List<Versioned<byte[]>>>() {
 
             public List<Versioned<byte[]>> request(Store<ByteArray, byte[], byte[]> store) {
@@ -100,13 +89,9 @@
 
     public void submitPutRequest(final ByteArray key,
                                  final Versioned<byte[]> value,
-<<<<<<< HEAD
                                  final byte[] transforms,
-                                 NonblockingStoreCallback callback) {
-=======
                                  NonblockingStoreCallback callback,
                                  long timeoutMs) {
->>>>>>> 6efd96c5
         submit(new StoreRequest<Void>() {
 
             public Void request(Store<ByteArray, byte[], byte[]> store) {
