--- conflicted
+++ resolved
@@ -63,19 +63,15 @@
 
 public interface NonblockingStore {
 
-<<<<<<< HEAD
-    public void submitGetRequest(ByteArray key, byte[] transforms, NonblockingStoreCallback callback);
+    public void submitGetRequest(ByteArray key,
+                                 byte[] transforms,
+                                 NonblockingStoreCallback callback,
+                                 long timeoutMs);
 
     public void submitGetAllRequest(Iterable<ByteArray> keys,
                                     Map<ByteArray, byte[]> transforms,
-                                    NonblockingStoreCallback callback);
-=======
-    public void submitGetRequest(ByteArray key, NonblockingStoreCallback callback, long timeoutMs);
-
-    public void submitGetAllRequest(Iterable<ByteArray> keys,
                                     NonblockingStoreCallback callback,
                                     long timeoutMs);
->>>>>>> 6efd96c5
 
     public void submitGetVersionsRequest(ByteArray key,
                                          NonblockingStoreCallback callback,
@@ -83,13 +79,9 @@
 
     public void submitPutRequest(ByteArray key,
                                  Versioned<byte[]> value,
-<<<<<<< HEAD
                                  byte[] transforms,
-                                 NonblockingStoreCallback callback);
-=======
                                  NonblockingStoreCallback callback,
                                  long timeoutMs);
->>>>>>> 6efd96c5
 
     public void submitDeleteRequest(ByteArray key,
                                     Version version,
