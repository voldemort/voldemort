/*
 * Copyright 2008-2009 LinkedIn, Inc
 * 
 * Licensed under the Apache License, Version 2.0 (the "License"); you may not
 * use this file except in compliance with the License. You may obtain a copy of
 * the License at
 * 
 * http://www.apache.org/licenses/LICENSE-2.0
 * 
 * Unless required by applicable law or agreed to in writing, software
 * distributed under the License is distributed on an "AS IS" BASIS, WITHOUT
 * WARRANTIES OR CONDITIONS OF ANY KIND, either express or implied. See the
 * License for the specific language governing permissions and limitations under
 * the License.
 */

package voldemort.client;

import java.io.StringReader;
import java.net.URI;
import java.net.URISyntaxException;
import java.util.Collection;
import java.util.HashSet;
import java.util.Iterator;
import java.util.List;
import java.util.Map;
import java.util.concurrent.ExecutorService;
import java.util.concurrent.TimeUnit;
import java.util.concurrent.atomic.AtomicInteger;

import org.apache.log4j.Logger;

import voldemort.client.protocol.RequestFormatType;
import voldemort.cluster.Cluster;
import voldemort.cluster.Node;
import voldemort.cluster.failuredetector.FailureDetector;
import voldemort.common.service.SchedulerService;
import voldemort.serialization.ByteArraySerializer;
import voldemort.serialization.IdentitySerializer;
import voldemort.serialization.SerializationException;
import voldemort.serialization.Serializer;
import voldemort.serialization.SerializerDefinition;
import voldemort.serialization.SerializerFactory;
import voldemort.serialization.SlopSerializer;
import voldemort.serialization.StringSerializer;
import voldemort.store.Store;
import voldemort.store.StoreDefinition;
import voldemort.store.compress.CompressingStore;
import voldemort.store.compress.CompressionStrategy;
import voldemort.store.compress.CompressionStrategyFactory;
import voldemort.store.logging.LoggingStore;
import voldemort.store.metadata.MetadataStore;
import voldemort.store.nonblockingstore.NonblockingStore;
import voldemort.store.routed.RoutedStoreFactory;
import voldemort.store.serialized.SerializingStore;
import voldemort.store.slop.Slop;
import voldemort.store.stats.StatTrackingStore;
import voldemort.store.stats.StoreStats;
import voldemort.store.stats.StoreStatsJmx;
import voldemort.store.versioned.InconsistencyResolvingStore;
import voldemort.utils.ByteArray;
import voldemort.utils.JmxUtils;
import voldemort.utils.SystemTime;
import voldemort.versioning.ChainedResolver;
import voldemort.versioning.InconsistencyResolver;
import voldemort.versioning.TimeBasedInconsistencyResolver;
import voldemort.versioning.VectorClockInconsistencyResolver;
import voldemort.versioning.Versioned;
import voldemort.xml.ClusterMapper;
import voldemort.xml.StoreDefinitionsMapper;

import com.google.common.collect.Maps;

/**
 * A base class for various {@link voldemort.client.StoreClientFactory
 * StoreClientFactory} implementations
 * 
 * 
 */
public abstract class AbstractStoreClientFactory implements StoreClientFactory {

    private static AtomicInteger jmxIdCounter = new AtomicInteger(0);

    public static final int DEFAULT_ROUTING_TIMEOUT_MS = 5000;

    protected static final ClusterMapper clusterMapper = new ClusterMapper();
    private static final StoreDefinitionsMapper storeMapper = new StoreDefinitionsMapper();
    protected static final Logger logger = Logger.getLogger(AbstractStoreClientFactory.class);

    private static final Serializer<ByteArray> slopKeySerializer = new ByteArraySerializer();
    private static final Serializer<Slop> slopValueSerializer = new SlopSerializer();

    private final URI[] bootstrapUrls;
    private final ExecutorService threadPool;
    private final SerializerFactory serializerFactory;
    private final boolean isJmxEnabled;
    private final RequestFormatType requestFormatType;
    private final int jmxId;
    protected volatile FailureDetector failureDetector;
    private final int maxBootstrapRetries;
    private final StoreStats stats;
    private final ClientConfig config;
    private final RoutedStoreFactory routedStoreFactory;
    private final int clientZoneId;
    private final String clientContextName;
    private final AtomicInteger clientSequencer;
    private final HashSet<SchedulerService> clientAsyncServiceRepo;

    public AbstractStoreClientFactory(ClientConfig config) {
        this.config = config;
        this.threadPool = new ClientThreadPool(config.getMaxThreads(),
                                               config.getThreadIdleTime(TimeUnit.MILLISECONDS),
                                               config.getMaxQueuedRequests());
        this.serializerFactory = config.getSerializerFactory();
        this.bootstrapUrls = validateUrls(config.getBootstrapUrls());
        this.isJmxEnabled = config.isJmxEnabled();
        this.requestFormatType = config.getRequestFormatType();
        this.jmxId = getNextJmxId();
        this.maxBootstrapRetries = config.getMaxBootstrapRetries();
        this.stats = new StoreStats();
        this.clientZoneId = config.getClientZoneId();
        this.clientContextName = config.getClientContextName();
        this.routedStoreFactory = new RoutedStoreFactory(config.isPipelineRoutedStoreEnabled(),
                                                         threadPool,
                                                         config.getTimeoutConfig());

        this.clientSequencer = new AtomicInteger(0);
        this.clientAsyncServiceRepo = new HashSet<SchedulerService>();

        if(this.isJmxEnabled) {
            JmxUtils.registerMbean(threadPool,
                                   JmxUtils.createObjectName(JmxUtils.getPackageName(threadPool.getClass()),
                                                             JmxUtils.getClassName(threadPool.getClass())
                                                                     + jmxId()));
            JmxUtils.registerMbean(new StoreStatsJmx(stats),
                                   JmxUtils.createObjectName("voldemort.store.stats.aggregate",
                                                             "aggregate-perf" + jmxId()));
        }
    }

    public int getNextJmxId() {
        return jmxIdCounter.getAndIncrement();
    }

    public int getCurrentJmxId() {
        return jmxIdCounter.get();
    }

    public <K, V> StoreClient<K, V> getStoreClient(String storeName) {
        return getStoreClient(storeName, null);
    }

    public <K, V> StoreClient<K, V> getStoreClient(String storeName,
                                                   InconsistencyResolver<Versioned<V>> resolver) {
<<<<<<< HEAD
        if(this.config.isDefaultClientEnabled()) {
            return new DefaultStoreClient<K, V>(storeName, resolver, this, 3);
        }

        return new ZenStoreClient<K, V>(storeName,
                                             resolver,
                                             this,
                                             3,
                                             clientContextName,
                                             sequencer.getAndIncrement(),
                                             config);
=======
        SchedulerService service = new SchedulerService(config.getAsyncJobThreadPoolSize(),
                                                        SystemTime.INSTANCE,
                                                        true);
        clientAsyncServiceRepo.add(service);

        return new DefaultStoreClient<K, V>(storeName,
                                            resolver,
                                            this,
                                            3,
                                            clientContextName,
                                            clientSequencer.getAndIncrement(),
                                            config,
                                            service);
>>>>>>> e77ee0f0
    }

    @SuppressWarnings("unchecked")
    public <K, V, T> Store<K, V, T> getRawStore(String storeName,
                                                InconsistencyResolver<Versioned<V>> resolver) {
        return getRawStore(storeName, resolver, null, null);
    }

    @SuppressWarnings("unchecked")
    public <K, V, T> Store<K, V, T> getRawStore(String storeName,
                                                InconsistencyResolver<Versioned<V>> resolver,
                                                String customStoresXml,
                                                String clusterXmlString) {

        logger.info("Client zone-id [" + clientZoneId
                    + "] Attempting to obtain metadata for store [" + storeName + "] ");
        if(logger.isDebugEnabled()) {
            for(URI uri: bootstrapUrls) {
                logger.debug("Client Bootstrap url [" + uri + "]");
            }
        }
        // Get cluster and store metadata
        String clusterXml = clusterXmlString;
        if(clusterXml == null) {
            logger.debug("*************************** Fetching cluster.xml !!! ******************************************");
            clusterXml = bootstrapMetadataWithRetries(MetadataStore.CLUSTER_KEY, bootstrapUrls);
        }
        Cluster cluster = clusterMapper.readCluster(new StringReader(clusterXml), false);
        String storesXml = customStoresXml;
        if(storesXml == null) {
            logger.debug("*************************** Fetching stores.xml !!! ******************************************");
            storesXml = bootstrapMetadataWithRetries(MetadataStore.STORES_KEY, bootstrapUrls);
        }

        if(logger.isDebugEnabled()) {
            logger.debug("Obtained cluster metadata xml" + clusterXml);
            logger.debug("Obtained stores  metadata xml" + storesXml);
        }

        List<StoreDefinition> storeDefs = storeMapper.readStoreList(new StringReader(storesXml),
                                                                    false);
        StoreDefinition storeDef = null;
        for(StoreDefinition d: storeDefs)
            if(d.getName().equals(storeName))
                storeDef = d;
        if(storeDef == null) {
            logger.error("Bootstrap - unknown store: " + storeName);
            throw new BootstrapFailureException("Unknown store '" + storeName + "'.");
        }

        if(logger.isDebugEnabled()) {
            logger.debug(cluster.toString(true));
            logger.debug(storeDef.toString());
        }
        boolean repairReads = !storeDef.isView();

        // construct mapping
        Map<Integer, Store<ByteArray, byte[], byte[]>> clientMapping = Maps.newHashMap();
        Map<Integer, NonblockingStore> nonblockingStores = Maps.newHashMap();
        Map<Integer, NonblockingStore> nonblockingSlopStores = Maps.newHashMap();

        Map<Integer, Store<ByteArray, Slop, byte[]>> slopStores = null;
        if(storeDef.hasHintedHandoffStrategyType())
            slopStores = Maps.newHashMap();

        for(Node node: cluster.getNodes()) {
            Store<ByteArray, byte[], byte[]> store = getStore(storeDef.getName(),
                                                              node.getHost(),
                                                              getPort(node),
                                                              this.requestFormatType);
            clientMapping.put(node.getId(), store);

            NonblockingStore nonblockingStore = routedStoreFactory.toNonblockingStore(store);
            nonblockingStores.put(node.getId(), nonblockingStore);

            if(slopStores != null) {
                Store<ByteArray, byte[], byte[]> rawSlopStore = getStore("slop",
                                                                         node.getHost(),
                                                                         getPort(node),
                                                                         this.requestFormatType);
                Store<ByteArray, Slop, byte[]> slopStore = SerializingStore.wrap(rawSlopStore,
                                                                                 slopKeySerializer,
                                                                                 slopValueSerializer,
                                                                                 new IdentitySerializer());
                slopStores.put(node.getId(), slopStore);
                nonblockingSlopStores.put(node.getId(),
                                          routedStoreFactory.toNonblockingStore(rawSlopStore));
            }
        }

        Store<ByteArray, byte[], byte[]> store = routedStoreFactory.create(cluster,
                                                                           storeDef,
                                                                           clientMapping,
                                                                           nonblockingStores,
                                                                           slopStores,
                                                                           nonblockingSlopStores,
                                                                           repairReads,
                                                                           clientZoneId,
                                                                           getFailureDetector(),
                                                                           isJmxEnabled);
        store = new LoggingStore(store);

        if(isJmxEnabled) {
            StatTrackingStore statStore = new StatTrackingStore(store, this.stats);
            store = statStore;
            JmxUtils.registerMbean(new StoreStatsJmx(statStore.getStats()),
                                   JmxUtils.createObjectName(JmxUtils.getPackageName(store.getClass()),
                                                             store.getName() + jmxId()));
        }

        if(storeDef.getKeySerializer().hasCompression()
           || storeDef.getValueSerializer().hasCompression()) {
            store = new CompressingStore(store,
                                         getCompressionStrategy(storeDef.getKeySerializer()),
                                         getCompressionStrategy(storeDef.getValueSerializer()));
        }

        Serializer<K> keySerializer = (Serializer<K>) serializerFactory.getSerializer(storeDef.getKeySerializer());
        Serializer<V> valueSerializer = (Serializer<V>) serializerFactory.getSerializer(storeDef.getValueSerializer());

        if(storeDef.isView() && (storeDef.getTransformsSerializer() == null))
            throw new SerializationException("Transforms serializer must be specified with a view ");

        Serializer<T> transformsSerializer = (Serializer<T>) serializerFactory.getSerializer(storeDef.getTransformsSerializer() != null ? storeDef.getTransformsSerializer()
                                                                                                                                       : new SerializerDefinition("identity"));

        Store<K, V, T> serializedStore = SerializingStore.wrap(store,
                                                               keySerializer,
                                                               valueSerializer,
                                                               transformsSerializer);

        // Add inconsistency resolving decorator, using their inconsistency
        // resolver (if they gave us one)
        InconsistencyResolver<Versioned<V>> secondaryResolver = resolver == null ? new TimeBasedInconsistencyResolver()
                                                                                : resolver;
        serializedStore = new InconsistencyResolvingStore<K, V, T>(serializedStore,
                                                                   new ChainedResolver<Versioned<V>>(new VectorClockInconsistencyResolver(),
                                                                                                     secondaryResolver));
        return serializedStore;
    }

    protected ClientConfig getConfig() {
        return config;
    }

    protected abstract FailureDetector initFailureDetector(final ClientConfig config,
                                                           final Collection<Node> nodes);

    public FailureDetector getFailureDetector() {
        // first check: avoids locking as the field is volatile
        FailureDetector result = failureDetector;
        if(result == null) {
            String clusterXml = bootstrapMetadataWithRetries(MetadataStore.CLUSTER_KEY,
                                                             bootstrapUrls);
            Cluster cluster = clusterMapper.readCluster(new StringReader(clusterXml), false);
            synchronized(this) {
                // second check: avoids double initialization
                result = failureDetector;
                if(result == null) {
                    failureDetector = result = initFailureDetector(config, cluster.getNodes());
                    JmxUtils.registerMbean(failureDetector,
                                           JmxUtils.createObjectName(JmxUtils.getPackageName(failureDetector.getClass()),
                                                                     JmxUtils.getClassName(failureDetector.getClass())
                                                                             + jmxId()));
                }
            }
        }

        return result;
    }

    private CompressionStrategy getCompressionStrategy(SerializerDefinition serializerDef) {
        return new CompressionStrategyFactory().get(serializerDef.getCompression());
    }

    public String bootstrapMetadataWithRetries(String key, URI[] urls) {
        int nTries = 0;
        while(nTries++ < this.maxBootstrapRetries) {
            try {
                return bootstrapMetadata(key, urls);
            } catch(BootstrapFailureException e) {
                if(nTries < this.maxBootstrapRetries) {
                    int backOffTime = 5 * nTries;
                    logger.warn("Failed to bootstrap will try again after " + backOffTime
                                + " seconds.");
                    try {
                        Thread.sleep(backOffTime * 1000);
                    } catch(InterruptedException e1) {
                        throw new RuntimeException(e1);
                    }
                }
            }
        }

        throw new BootstrapFailureException("No available bootstrap servers found!");
    }

    public String bootstrapMetadataWithRetries(String key) {
        return bootstrapMetadataWithRetries(key, bootstrapUrls);
    }

    private String bootstrapMetadata(String key, URI[] urls) {
        for(URI url: urls) {
            try {
                List<Versioned<String>> found = getRemoteMetadata(key, url);
                if(found.size() == 1)
                    return found.get(0).getValue();
            } catch(Exception e) {
                logger.warn("Failed to bootstrap from " + url, e);
            }
        }
        throw new BootstrapFailureException("No available bootstrap servers found!");
    }

    protected List<Versioned<String>> getRemoteMetadata(String key, URI url) {
        Store<ByteArray, byte[], byte[]> remoteStore = getStore(MetadataStore.METADATA_STORE_NAME,
                                                                url.getHost(),
                                                                url.getPort(),
                                                                this.requestFormatType);
        Store<String, String, byte[]> store = SerializingStore.wrap(remoteStore,
                                                                    new StringSerializer("UTF-8"),
                                                                    new StringSerializer("UTF-8"),
                                                                    new IdentitySerializer());
        return store.get(key, null);
    }

    public URI[] validateUrls(String[] urls) {
        if(urls == null || urls.length == 0)
            throw new IllegalArgumentException("Must provide at least one bootstrap URL!");

        URI[] uris = new URI[urls.length];
        for(int i = 0; i < urls.length; i++) {
            if(urls[i] == null)
                throw new IllegalArgumentException("Null URL not allowed for bootstrapping!");
            URI uri = null;
            try {
                uri = new URI(urls[i]);
            } catch(URISyntaxException e) {
                throw new BootstrapFailureException(e);
            }

            if(uri.getHost() == null || uri.getHost().length() == 0)
                throw new IllegalArgumentException("Illegal scheme in bootstrap URL, must specify a host, URL: "
                                                   + uri);
            else if(uri.getPort() < 0)
                throw new IllegalArgumentException("Must specify a port in bootstrap URL, URL: "
                                                   + uri);
            else
                validateUrl(uri);

            uris[i] = uri;
        }

        return uris;
    }

    protected abstract Store<ByteArray, byte[], byte[]> getStore(String storeName,
                                                                 String host,
                                                                 int port,
                                                                 RequestFormatType type);

    protected abstract int getPort(Node node);

    protected abstract void validateUrl(URI url);

    public SerializerFactory getSerializerFactory() {
        return serializerFactory;
    }

    public RequestFormatType getRequestFormatType() {
        return requestFormatType;
    }

    public void close() {
        this.threadPool.shutdown();

        try {
            if(!this.threadPool.awaitTermination(10, TimeUnit.SECONDS))
                this.threadPool.shutdownNow();
        } catch(InterruptedException e) {
            // okay, fine, playing nice didn't work
            this.threadPool.shutdownNow();
        }

        if(failureDetector != null)
            failureDetector.destroy();

        stopClientAsyncSchedulers();
    }

    private void stopClientAsyncSchedulers() {
        Iterator<SchedulerService> it = clientAsyncServiceRepo.iterator();
        while(it.hasNext()) {
            it.next().stop();
        }
        clientAsyncServiceRepo.clear();
    }

    protected String getClientContext() {
        return clientContextName;
    }

    /* Give a unique id to avoid jmx clashes */
    public String jmxId() {
        return jmxId == 0 ? "" : Integer.toString(jmxId);
    }

}<|MERGE_RESOLUTION|>--- conflicted
+++ resolved
@@ -19,7 +19,6 @@
 import java.io.StringReader;
 import java.net.URI;
 import java.net.URISyntaxException;
-import java.util.Collection;
 import java.util.HashSet;
 import java.util.Iterator;
 import java.util.List;
@@ -106,6 +105,8 @@
     private final AtomicInteger clientSequencer;
     private final HashSet<SchedulerService> clientAsyncServiceRepo;
 
+    private Cluster cluster;
+
     public AbstractStoreClientFactory(ClientConfig config) {
         this.config = config;
         this.threadPool = new ClientThreadPool(config.getMaxThreads(),
@@ -152,50 +153,47 @@
 
     public <K, V> StoreClient<K, V> getStoreClient(String storeName,
                                                    InconsistencyResolver<Versioned<V>> resolver) {
-<<<<<<< HEAD
+
+        StoreClient<K, V> client = null;
         if(this.config.isDefaultClientEnabled()) {
-            return new DefaultStoreClient<K, V>(storeName, resolver, this, 3);
-        }
-
-        return new ZenStoreClient<K, V>(storeName,
-                                             resolver,
-                                             this,
-                                             3,
-                                             clientContextName,
-                                             sequencer.getAndIncrement(),
-                                             config);
-=======
-        SchedulerService service = new SchedulerService(config.getAsyncJobThreadPoolSize(),
-                                                        SystemTime.INSTANCE,
-                                                        true);
-        clientAsyncServiceRepo.add(service);
-
-        return new DefaultStoreClient<K, V>(storeName,
-                                            resolver,
-                                            this,
-                                            3,
-                                            clientContextName,
-                                            clientSequencer.getAndIncrement(),
-                                            config,
-                                            service);
->>>>>>> e77ee0f0
+            client = new DefaultStoreClient<K, V>(storeName, resolver, this, 3);
+        } else {
+
+            SchedulerService service = new SchedulerService(config.getAsyncJobThreadPoolSize(),
+                                                            SystemTime.INSTANCE,
+                                                            true);
+            clientAsyncServiceRepo.add(service);
+
+            client = new ZenStoreClient<K, V>(storeName,
+                                              resolver,
+                                              this,
+                                              3,
+                                              clientContextName,
+                                              clientSequencer.getAndIncrement(),
+                                              config,
+                                              service);
+        }
+
+        return client;
     }
 
     @SuppressWarnings("unchecked")
     public <K, V, T> Store<K, V, T> getRawStore(String storeName,
                                                 InconsistencyResolver<Versioned<V>> resolver) {
-        return getRawStore(storeName, resolver, null, null);
+        return getRawStore(storeName, resolver, null, null, null);
     }
 
     @SuppressWarnings("unchecked")
     public <K, V, T> Store<K, V, T> getRawStore(String storeName,
                                                 InconsistencyResolver<Versioned<V>> resolver,
                                                 String customStoresXml,
-                                                String clusterXmlString) {
-
-        logger.info("Client zone-id [" + clientZoneId
-                    + "] Attempting to obtain metadata for store [" + storeName + "] ");
+                                                String clusterXmlString,
+                                                FailureDetector fd) {
+
         if(logger.isDebugEnabled()) {
+            logger.debug("Client zone-id [" + clientZoneId
+                         + "] Attempting to obtain metadata for store [" + storeName + "] ");
+
             for(URI uri: bootstrapUrls) {
                 logger.debug("Client Bootstrap url [" + uri + "]");
             }
@@ -203,13 +201,14 @@
         // Get cluster and store metadata
         String clusterXml = clusterXmlString;
         if(clusterXml == null) {
-            logger.debug("*************************** Fetching cluster.xml !!! ******************************************");
+            logger.debug("Fetching cluster.xml ...");
             clusterXml = bootstrapMetadataWithRetries(MetadataStore.CLUSTER_KEY, bootstrapUrls);
         }
-        Cluster cluster = clusterMapper.readCluster(new StringReader(clusterXml), false);
+
+        this.cluster = clusterMapper.readCluster(new StringReader(clusterXml), false);
         String storesXml = customStoresXml;
         if(storesXml == null) {
-            logger.debug("*************************** Fetching stores.xml !!! ******************************************");
+            logger.debug("Fetching stores.xml ...");
             storesXml = bootstrapMetadataWithRetries(MetadataStore.STORES_KEY, bootstrapUrls);
         }
 
@@ -230,7 +229,7 @@
         }
 
         if(logger.isDebugEnabled()) {
-            logger.debug(cluster.toString(true));
+            logger.debug(this.cluster.toString(true));
             logger.debug(storeDef.toString());
         }
         boolean repairReads = !storeDef.isView();
@@ -244,7 +243,7 @@
         if(storeDef.hasHintedHandoffStrategyType())
             slopStores = Maps.newHashMap();
 
-        for(Node node: cluster.getNodes()) {
+        for(Node node: this.cluster.getNodes()) {
             Store<ByteArray, byte[], byte[]> store = getStore(storeDef.getName(),
                                                               node.getHost(),
                                                               getPort(node),
@@ -269,7 +268,18 @@
             }
         }
 
-        Store<ByteArray, byte[], byte[]> store = routedStoreFactory.create(cluster,
+        /*
+         * Check if we need to retrieve a reference to the failure detector. For
+         * system stores - the FD reference would be passed in.
+         */
+        FailureDetector failureDetectorRef = fd;
+        if(failureDetectorRef == null) {
+            failureDetectorRef = getFailureDetector();
+        } else {
+            logger.debug("Using existing failure detector.");
+        }
+
+        Store<ByteArray, byte[], byte[]> store = routedStoreFactory.create(this.cluster,
                                                                            storeDef,
                                                                            clientMapping,
                                                                            nonblockingStores,
@@ -277,7 +287,7 @@
                                                                            nonblockingSlopStores,
                                                                            repairReads,
                                                                            clientZoneId,
-                                                                           getFailureDetector(),
+                                                                           failureDetectorRef,
                                                                            isJmxEnabled);
         store = new LoggingStore(store);
 
@@ -325,25 +335,40 @@
     }
 
     protected abstract FailureDetector initFailureDetector(final ClientConfig config,
-                                                           final Collection<Node> nodes);
+                                                           Cluster cluster);
 
     public FailureDetector getFailureDetector() {
+        if(this.cluster == null) {
+            String clusterXml = bootstrapMetadataWithRetries(MetadataStore.CLUSTER_KEY,
+                                                             bootstrapUrls);
+            this.cluster = clusterMapper.readCluster(new StringReader(clusterXml), false);
+        }
+
         // first check: avoids locking as the field is volatile
         FailureDetector result = failureDetector;
+
         if(result == null) {
-            String clusterXml = bootstrapMetadataWithRetries(MetadataStore.CLUSTER_KEY,
-                                                             bootstrapUrls);
-            Cluster cluster = clusterMapper.readCluster(new StringReader(clusterXml), false);
+            logger.debug("Failure detector is null. Creating a new FD.");
             synchronized(this) {
                 // second check: avoids double initialization
                 result = failureDetector;
                 if(result == null) {
-                    failureDetector = result = initFailureDetector(config, cluster.getNodes());
+                    failureDetector = result = initFailureDetector(config, this.cluster);
                     JmxUtils.registerMbean(failureDetector,
                                            JmxUtils.createObjectName(JmxUtils.getPackageName(failureDetector.getClass()),
                                                                      JmxUtils.getClassName(failureDetector.getClass())
                                                                              + jmxId()));
                 }
+            }
+        } else {
+
+            /*
+             * The existing failure detector might have an old state
+             */
+            logger.debug("Failure detector already exists. Updating the state and flushing cached verifier stores.");
+            synchronized(this) {
+                failureDetector.getConfig().setCluster(this.cluster);
+                failureDetector.getConfig().getStoreVerifier().flushCachedStores();
             }
         }
 
