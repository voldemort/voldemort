--- conflicted
+++ resolved
@@ -59,13 +59,9 @@
                                                                              .getAbsolutePath(),
                                                                     null,
                                                                     storesXmlfile);
-<<<<<<< HEAD
-        // TODO: network class loader is disabled.
-        // config.setEnableNetworkClassLoader(true);
-=======
+
         config.setEnableNetworkClassLoader(true);
 
->>>>>>> f1e5ec71
         server = new VoldemortServer(config, cluster);
         server.start();
 
