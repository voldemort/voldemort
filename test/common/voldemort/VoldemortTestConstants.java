--- conflicted
+++ resolved
@@ -138,11 +138,7 @@
         return readString("config/TestSpecificRecord.avsc");
     }
 
-<<<<<<< HEAD
-=======
     public static String getAvroStoresXml() {
         return readString("config/avro-store.xml");
     }
-
->>>>>>> 3e0b8601
 }